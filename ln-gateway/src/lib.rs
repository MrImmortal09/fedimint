pub mod cln;
pub mod ln;
pub mod webserver;

use crate::ln::{LightningError, LnRpc};
use axum::http::StatusCode;
use axum::response::{IntoResponse, Response};
use bitcoin::{Address, Transaction};
use bitcoin_hashes::sha256;
use cln::HtlcAccepted;
use fedimint::modules::ln::contracts::{incoming::Preimage, ContractId};
use fedimint::modules::wallet::txoproof::TxOutProof;
use fedimint_api::{Amount, OutPoint, TransactionId};
use futures::Future;
use mint_client::mint::MintClientError;
use mint_client::{ClientError, GatewayClient, PaymentParameters};
use rand::{CryptoRng, RngCore};
use secp256k1::XOnlyPublicKey;
use serde::{Deserialize, Deserializer};
use std::borrow::Cow;
use std::net::SocketAddr;
use std::{
    io::Cursor,
    sync::Arc,
    time::{Duration, Instant},
};
use thiserror::Error;
use tokio::sync::{mpsc, oneshot};
use tracing::{debug, error, instrument, warn};
use webserver::run_webserver;

pub type Result<T> = std::result::Result<T, LnGatewayError>;

#[derive(Debug)]
pub struct BalancePayload;

#[derive(Debug)]
pub struct DepositAddressPayload;

#[derive(Debug, Deserialize)]
pub struct DepositPayload(
    TxOutProof,
    #[serde(deserialize_with = "serde_hex_deserialize")] Transaction,
);

#[derive(Debug, Deserialize)]
pub struct WithdrawPayload(
    Address,
    #[serde(with = "bitcoin::util::amount::serde::as_sat")] bitcoin::Amount,
);

#[derive(Debug)]
pub enum GatewayRequest {
    HtlcAccepted(GatewayRequestInner<HtlcAccepted>),
    PayInvoice(GatewayRequestInner<ContractId>),
    Balance(GatewayRequestInner<BalancePayload>),
    DepositAddress(GatewayRequestInner<DepositAddressPayload>),
    Deposit(GatewayRequestInner<DepositPayload>),
    Withdraw(GatewayRequestInner<WithdrawPayload>),
}

#[derive(Debug)]
pub struct GatewayRequestInner<R: GatewayRequestTrait> {
    request: R,
    sender: oneshot::Sender<Result<R::Response>>,
}

pub trait GatewayRequestTrait {
    type Response;

    fn to_enum(self, sender: oneshot::Sender<Result<Self::Response>>) -> GatewayRequest;
}

macro_rules! impl_gateway_request_trait {
    ($req:ty, $res:ty, $variant:expr) => {
        impl GatewayRequestTrait for $req {
            type Response = $res;
            fn to_enum(self, sender: oneshot::Sender<Result<Self::Response>>) -> GatewayRequest {
                $variant(GatewayRequestInner {
                    request: self,
                    sender,
                })
            }
        }
    };
}
impl_gateway_request_trait!(HtlcAccepted, Preimage, GatewayRequest::HtlcAccepted);
impl_gateway_request_trait!(ContractId, (), GatewayRequest::PayInvoice);
impl_gateway_request_trait!(BalancePayload, Amount, GatewayRequest::Balance);
impl_gateway_request_trait!(
    DepositAddressPayload,
    Address,
    GatewayRequest::DepositAddress
);
impl_gateway_request_trait!(DepositPayload, TransactionId, GatewayRequest::Deposit);
impl_gateway_request_trait!(WithdrawPayload, TransactionId, GatewayRequest::Withdraw);

impl<T> GatewayRequestInner<T>
where
    T: GatewayRequestTrait,
    T::Response: std::fmt::Debug,
{
    async fn handle<F: Fn(T) -> FF, FF: Future<Output = Result<T::Response>>>(self, handler: F) {
        let result = handler(self.request).await;
        self.sender
            .send(result)
            .expect("couldn't send over channel");
    }
}

pub struct LnGateway {
    federation_client: Arc<GatewayClient>,
    ln_client: Arc<dyn LnRpc>,
    webserver: tokio::task::JoinHandle<axum::response::Result<()>>,
    receiver: mpsc::Receiver<GatewayRequest>,
}

impl LnGateway {
    pub fn new(
        federation_client: Arc<GatewayClient>,
        ln_client: Box<dyn LnRpc>,
        sender: mpsc::Sender<GatewayRequest>,
        receiver: mpsc::Receiver<GatewayRequest>,
        bind_addr: SocketAddr,
    ) -> Self {
        let ln_client: Arc<dyn LnRpc> = ln_client.into();

        // Run webserver asynchronously in tokio
        let webserver = tokio::spawn(run_webserver(bind_addr, sender));

        Self {
            federation_client,
            ln_client,
            webserver,
            receiver,
        }
    }

    pub async fn buy_preimage_offer(
        &self,
        payment_hash: &sha256::Hash,
        amount: &Amount,
        rng: impl RngCore + CryptoRng,
    ) -> Result<(OutPoint, ContractId)> {
        let (outpoint, contract_id) = self
            .federation_client
            .buy_preimage_offer(payment_hash, amount, rng)
            .await?;
        Ok((outpoint, contract_id))
    }

    pub async fn await_preimage_decryption(&self, outpoint: OutPoint) -> Result<Preimage> {
        let preimage = self
            .federation_client
            .await_preimage_decryption(outpoint)
            .await?;
        Ok(preimage)
    }

    #[instrument(skip_all, fields(%contract_id))]
    pub async fn pay_invoice(
        &self,
        contract_id: ContractId,
        mut rng: impl RngCore + CryptoRng,
    ) -> Result<OutPoint> {
        debug!("Fetching contract");
        let contract_account = self
            .federation_client
            .fetch_outgoing_contract(contract_id)
            .await?;

        let payment_params = self
            .federation_client
            .validate_outgoing_account(&contract_account)
            .await?;

        debug!(
            account = ?contract_account,
            "Fetched and validated contract account"
        );

        self.federation_client
            .save_outgoing_payment(contract_account.clone());

<<<<<<< HEAD
        // If this could be an internal payment try to buy the preimage directly. Otherwise or if
        // this fails try to route the payment via our attached LN node.
        let preimage_res = payment_params
            .maybe_internal
            .then_async(async {
                self.buy_preimage_internal(
                    &payment_params.payment_hash,
                    &payment_params.invoice_amount,
                    &mut rng,
                )
                .await
                .ok()
            })
            .await
            .flatten()
            .map(Result::Ok)
            .unwrap_or_else_async(
                self.buy_preimage_external(&contract_account.contract.invoice, &payment_params),
            )
            .await;
=======
        let is_internal_payment = payment_params.maybe_internal
            && self
                .federation_client
                .ln_client()
                .offer_exists(payment_params.payment_hash)
                .await
                .unwrap_or(false);

        let preimage_res = if is_internal_payment {
            self.buy_preimage_internal(&payment_params, &mut rng).await
        } else {
            self.buy_preimage_external(&contract_account.contract.invoice, &payment_params)
                .await
        };
>>>>>>> d6d4e5cf

        match preimage_res {
            Ok(preimage) => {
                let outpoint = self
                    .federation_client
                    .claim_outgoing_contract(contract_id, preimage, rng)
                    .await?;

                Ok(outpoint)
            }
            Err(e) => {
                warn!("LN payment failed, aborting");
                self.federation_client.abort_outgoing_payment(contract_id);
                Err(e)
            }
        }
    }

    async fn buy_preimage_internal(
        &self,
        payment_hash: &sha256::Hash,
        invoice_amount: &Amount,
        mut rng: impl RngCore + CryptoRng,
    ) -> Result<[u8; 32]> {
        let (out_point, _) = self
            .federation_client
            .buy_preimage_offer(payment_hash, invoice_amount, &mut rng)
            .await?;

        debug!("Awaiting decryption of preimage of hash {}", payment_hash);
        let preimage = self
            .federation_client
            .await_preimage_decryption(out_point)
            .await?;
        debug!("Decrypted preimage {:?}", preimage);

        Ok(preimage.0.serialize())
    }

    async fn buy_preimage_external(
        &self,
        invoice: &str,
        payment_params: &PaymentParameters,
    ) -> Result<[u8; 32]> {
        match self
            .ln_client
            .pay(
                invoice,
                payment_params.max_delay,
                payment_params.max_fee_percent(),
            )
            .await
        {
            Ok(preimage) => {
                debug!(?preimage, "Successfully paid LN invoice");
                Ok(preimage)
            }
            Err(e) => {
                warn!("LN payment failed, aborting");
                Err(LnGatewayError::CouldNotRoute(e))
            }
        }
    }

    pub async fn await_outgoing_contract_claimed(
        &self,
        contract_id: ContractId,
        outpoint: OutPoint,
    ) -> Result<()> {
        Ok(self
            .federation_client
            .await_outgoing_contract_claimed(contract_id, outpoint)
            .await?)
    }

    async fn handle_pay_invoice_msg(&self, contract_id: ContractId) -> Result<()> {
        let rng = rand::rngs::OsRng::new().unwrap();
        let outpoint = self.pay_invoice(contract_id, rng).await?;
        self.await_outgoing_contract_claimed(contract_id, outpoint)
            .await?;
        Ok(())
    }

    async fn handle_htlc_incoming_msg(&self, htlc_accepted: HtlcAccepted) -> Result<Preimage> {
        let invoice_amount = htlc_accepted.htlc.amount;
        let payment_hash = htlc_accepted.htlc.payment_hash;
        let mut rng =
            rand::rngs::OsRng::new().expect("only systems with a randomness source are supported");

        debug!("Incoming htlc for payment hash {}", payment_hash);
        let pk_slice = self
            .buy_preimage_internal(&payment_hash, &invoice_amount, &mut rng)
            .await?;
        let pk = XOnlyPublicKey::from_slice(&pk_slice).expect("Invalid preimage");
        Ok(Preimage(pk))
    }

    async fn handle_balance_msg(&self) -> Result<Amount> {
        let fetch_results = self.federation_client.fetch_all_coins().await;
        fetch_results
            .into_iter()
            .collect::<std::result::Result<Vec<_>, _>>()?;
        Ok(self.federation_client.coins().total_amount())
    }
    async fn handle_address_msg(&self) -> Result<Address> {
        let mut rng = rand::rngs::OsRng::new().unwrap();
        Ok(self.federation_client.get_new_pegin_address(&mut rng))
    }

    async fn handle_deposit_msg(&self, deposit: DepositPayload) -> Result<TransactionId> {
        let rng = rand::rngs::OsRng::new().unwrap();
        self.federation_client
            .peg_in(deposit.0, deposit.1, rng)
            .await
            .map_err(LnGatewayError::ClientError)
    }

    async fn handle_withdraw_msg(&self, withdraw: WithdrawPayload) -> Result<TransactionId> {
        let rng = rand::rngs::OsRng::new().unwrap();
        let peg_out = self
            .federation_client
            .new_peg_out_with_fees(withdraw.1, withdraw.0)
            .await
            .unwrap();
        self.federation_client
            .peg_out(peg_out, rng)
            .await
            .map_err(LnGatewayError::ClientError)
            .map(|out_point| out_point.txid)
    }

    pub async fn run(&mut self) -> Result<()> {
        // Regster gateway with federation
        self.federation_client
            .register_with_federation(self.federation_client.config().into())
            .await
            .expect("Failed to register with federation");

        // TODO: try to drive forward outgoing and incoming payments that were interrupted
        loop {
            let least_wait_until = Instant::now() + Duration::from_millis(100);
            for fetch_result in self.federation_client.fetch_all_coins().await {
                if let Err(e) = fetch_result {
                    debug!(error = %e, "Fetching coins failed")
                };
            }

            // Handle messages from webserver and plugin
            while let Ok(msg) = self.receiver.try_recv() {
                tracing::trace!("Gateway received message {:?}", msg);
                match msg {
                    GatewayRequest::HtlcAccepted(inner) => {
                        inner
                            .handle(|htlc_accepted| self.handle_htlc_incoming_msg(htlc_accepted))
                            .await;
                    }
                    GatewayRequest::PayInvoice(inner) => {
                        inner
                            .handle(|contract_id| self.handle_pay_invoice_msg(contract_id))
                            .await;
                    }
                    GatewayRequest::Balance(inner) => {
                        inner.handle(|_| self.handle_balance_msg()).await;
                    }
                    GatewayRequest::DepositAddress(inner) => {
                        inner.handle(|_| self.handle_address_msg()).await;
                    }
                    GatewayRequest::Deposit(inner) => {
                        inner
                            .handle(|deposit| self.handle_deposit_msg(deposit))
                            .await;
                    }
                    GatewayRequest::Withdraw(inner) => {
                        inner
                            .handle(|withdraw| self.handle_withdraw_msg(withdraw))
                            .await;
                    }
                }
            }

            fedimint_api::task::sleep_until(least_wait_until).await;
        }
    }
}

impl Drop for LnGateway {
    fn drop(&mut self) {
        self.webserver.abort();
        let _ = futures::executor::block_on(&mut self.webserver);
    }
}

#[derive(Debug, Error)]
pub enum LnGatewayError {
    #[error("Federation client operation error: {0:?}")]
    ClientError(#[from] ClientError),
    #[error("Our LN node could not route the payment: {0:?}")]
    CouldNotRoute(LightningError),
    #[error("Mint client error: {0:?}")]
    MintClientE(#[from] MintClientError),
}

pub fn serde_hex_deserialize<'d, T: bitcoin::consensus::Decodable, D: Deserializer<'d>>(
    d: D,
) -> std::result::Result<T, D::Error> {
    if d.is_human_readable() {
        let bytes = hex::decode::<String>(Deserialize::deserialize(d)?)
            .map_err(serde::de::Error::custom)?;
        T::consensus_decode(Cursor::new(&bytes))
            .map_err(|e| serde::de::Error::custom(format!("{:?}", e)))
    } else {
        let bytes: Vec<u8> = Deserialize::deserialize(d)?;
        T::consensus_decode(Cursor::new(&bytes))
            .map_err(|e| serde::de::Error::custom(format!("{:?}", e)))
    }
}

impl IntoResponse for LnGatewayError {
    fn into_response(self) -> Response {
        let mut err = Cow::<'static, str>::Owned(format!("{:?}", self)).into_response();
        *err.status_mut() = StatusCode::INTERNAL_SERVER_ERROR;
        err
    }
}<|MERGE_RESOLUTION|>--- conflicted
+++ resolved
@@ -182,28 +182,6 @@
         self.federation_client
             .save_outgoing_payment(contract_account.clone());
 
-<<<<<<< HEAD
-        // If this could be an internal payment try to buy the preimage directly. Otherwise or if
-        // this fails try to route the payment via our attached LN node.
-        let preimage_res = payment_params
-            .maybe_internal
-            .then_async(async {
-                self.buy_preimage_internal(
-                    &payment_params.payment_hash,
-                    &payment_params.invoice_amount,
-                    &mut rng,
-                )
-                .await
-                .ok()
-            })
-            .await
-            .flatten()
-            .map(Result::Ok)
-            .unwrap_or_else_async(
-                self.buy_preimage_external(&contract_account.contract.invoice, &payment_params),
-            )
-            .await;
-=======
         let is_internal_payment = payment_params.maybe_internal
             && self
                 .federation_client
@@ -213,12 +191,16 @@
                 .unwrap_or(false);
 
         let preimage_res = if is_internal_payment {
-            self.buy_preimage_internal(&payment_params, &mut rng).await
+            self.buy_preimage_internal(
+                &payment_params.payment_hash,
+                &payment_params.invoice_amount,
+                &mut rng,
+            )
+            .await
         } else {
             self.buy_preimage_external(&contract_account.contract.invoice, &payment_params)
                 .await
         };
->>>>>>> d6d4e5cf
 
         match preimage_res {
             Ok(preimage) => {
